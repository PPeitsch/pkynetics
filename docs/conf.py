--- conflicted
+++ resolved
@@ -3,11 +3,7 @@
 project = "Pkynetics"
 copyright = "2024, Pablo Peitsch"
 author = "Pablo Peitsch"
-<<<<<<< HEAD
-release = "0.1.0"
-=======
 release = "0.3.4"
->>>>>>> 62de3a16
 
 extensions = [
     "sphinx.ext.autodoc",
