"""Model fitting methods for kinetic analysis in Pkynetics."""

<<<<<<< HEAD
from .avrami import avrami_method, avrami_equation
from .kissinger import kissinger_method, kissinger_equation, calculate_t_p
from .coats_redfern import coats_redfern_method, coats_redfern_equation, coats_redfern_plot
from .freeman_carroll import freeman_carroll_method, freeman_carroll_equation, freeman_carroll_plot
from .horowitz_metzger import horowitz_metzger_method, horowitz_metzger_equation, horowitz_metzger_plot
=======
from .avrami import avrami_method, avrami_equation, calculate_half_time
from .kissinger import kissinger_method, kissinger_equation
from .coats_redfern import coats_redfern_method, coats_redfern_equation
from .freeman_carroll import freeman_carroll_method, freeman_carroll_equation, plot_diagnostic
from .horowitz_metzger import horowitz_metzger_method, horowitz_metzger_equation
>>>>>>> 1d344a33

__all__ = [
    "avrami_method",
    "avrami_equation",
    "calculate_half_time",
    "kissinger_method",
    "coats_redfern_method",
    "coats_redfern_equation",
    "freeman_carroll_method",
    "freeman_carroll_equation",
<<<<<<< HEAD
    "freeman_carroll_plot",
    "horowitz_metzger_method",
    "horowitz_metzger_equation",
    "horowitz_metzger_plot"
=======
    "plot_diagnostic",
    "horowitz_metzger_method",
    "horowitz_metzger_equation",
    "kissinger_equation"
>>>>>>> 1d344a33
]<|MERGE_RESOLUTION|>--- conflicted
+++ resolved
@@ -1,18 +1,10 @@
 """Model fitting methods for kinetic analysis in Pkynetics."""
 
-<<<<<<< HEAD
-from .avrami import avrami_method, avrami_equation
-from .kissinger import kissinger_method, kissinger_equation, calculate_t_p
-from .coats_redfern import coats_redfern_method, coats_redfern_equation, coats_redfern_plot
-from .freeman_carroll import freeman_carroll_method, freeman_carroll_equation, freeman_carroll_plot
-from .horowitz_metzger import horowitz_metzger_method, horowitz_metzger_equation, horowitz_metzger_plot
-=======
 from .avrami import avrami_method, avrami_equation, calculate_half_time
 from .kissinger import kissinger_method, kissinger_equation
 from .coats_redfern import coats_redfern_method, coats_redfern_equation
 from .freeman_carroll import freeman_carroll_method, freeman_carroll_equation, plot_diagnostic
 from .horowitz_metzger import horowitz_metzger_method, horowitz_metzger_equation
->>>>>>> 1d344a33
 
 __all__ = [
     "avrami_method",
@@ -23,15 +15,8 @@
     "coats_redfern_equation",
     "freeman_carroll_method",
     "freeman_carroll_equation",
-<<<<<<< HEAD
-    "freeman_carroll_plot",
-    "horowitz_metzger_method",
-    "horowitz_metzger_equation",
-    "horowitz_metzger_plot"
-=======
     "plot_diagnostic",
     "horowitz_metzger_method",
     "horowitz_metzger_equation",
     "kissinger_equation"
->>>>>>> 1d344a33
 ]