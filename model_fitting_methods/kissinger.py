"""Kissinger method for non-isothermal kinetics analysis."""

import numpy as np
from scipy.optimize import fsolve
from typing import Tuple
import logging
<<<<<<< HEAD
import warnings
=======
import statsmodels.api as sm
>>>>>>> 886f8496

logging.basicConfig(level=logging.INFO)
logger = logging.getLogger(__name__)

R = 8.314  # Gas constant in J/(mol·K)


def kissinger_nonlinear_eq(t: float, e_a: float, a: float, b: float) -> float:
    """
    Kissinger nonlinear equation for peak temperature calculation.

    Args:
        t (float): Temperature in K.
        e_a (float): Activation energy in J/mol.
        a (float): Pre-exponential factor in min^-1.
        b (float): Heating rate in K/min.

    Returns:
        float: Value of the Kissinger equation at the given temperature.
    """
    return (e_a * b) / (R * t ** 2) - a * np.exp(-e_a / (R * t))


def calculate_t_p(e_a: float, a: float, beta: np.ndarray) -> np.ndarray:
    """
    Calculate peak temperatures using the Kissinger equation.

    Args:
        e_a (float): Activation energy in J/mol.
        a (float): Pre-exponential factor in min^-1.
        beta (np.ndarray): Heating rates in K/min.

    Returns:
        np.ndarray: Calculated peak temperatures in K.
    """
    t_p = np.zeros_like(beta)
    for i, b in enumerate(beta):
        try:
            t_p[i] = fsolve(kissinger_nonlinear_eq, x0=e_a / (R * 20), args=(e_a, a, b))[0]
        except (RuntimeError, ValueError) as e:
            logger.warning(f"Failed to converge for heating rate {b}: {e}. Using initial guess.")
            t_p[i] = e_a / (R * 20)
    return t_p


def kissinger_equation(t_p: np.ndarray, beta: np.ndarray) -> np.ndarray:
    """
    Kissinger equation for non-isothermal kinetics.

    Args:
        t_p (np.ndarray): Peak temperatures in K.
        beta (np.ndarray): Heating rates in K/min.

    Returns:
        np.ndarray: ln(β/T_p^2) values.
    """
    return np.log(beta / t_p ** 2)


def kissinger_method(t_p: np.ndarray, beta: np.ndarray) -> Tuple[float, float, float, float, float]:
    """
    Perform Kissinger analysis for non-isothermal kinetics.

    Args:
        t_p (np.ndarray): Peak temperatures for different heating rates in K.
        beta (np.ndarray): Heating rates corresponding to the peak temperatures in K/min.

    Returns:
        Tuple[float, float, float, float, float]:
            Activation energy (e_a) in J/mol,
            Pre-exponential factor (a) in min^-1,
            Standard error of E_a in J/mol,
            Standard error of ln(A),
            Coefficient of determination (r_squared).
    """
    logger.info("Performing Kissinger analysis")

    if np.any(t_p <= 0) or np.any(beta <= 0):
        raise ValueError("Peak temperatures and heating rates must be positive")

    if len(t_p) < 2 or len(beta) < 2:
        warnings.warn("Kissinger analysis requires at least two data points. Results may not be reliable.", UserWarning)
        return np.nan, np.nan, np.nan, np.nan, np.nan

    x = 1 / t_p
    y = kissinger_equation(t_p, beta)

<<<<<<< HEAD
    with warnings.catch_warnings():
        warnings.filterwarnings('ignore', category=RuntimeWarning)
        slope, intercept, r_value, p_value, stderr = stats.linregress(x, y)

    if np.isnan(slope) or np.isnan(intercept):
        warnings.warn("Linear regression failed. Check your input data.", UserWarning)
        return np.nan, np.nan, np.nan, np.nan, np.nan
=======
    X = sm.add_constant(x)
    model = sm.OLS(y, X).fit()

    slope = model.params[1]
    intercept = model.params[0]
    se_slope = model.bse[1]
    se_intercept = model.bse[0]
>>>>>>> 886f8496

    e_a = -R * slope
    se_e_a = R * se_slope
    a = np.exp(intercept + np.log(e_a / R))
    se_ln_a = np.sqrt(se_intercept ** 2 + (se_e_a / e_a) ** 2)

    r_squared = model.rsquared

    logger.info(f"Kissinger analysis completed. E_a = {e_a / 1000:.2f} ± {se_e_a / 1000:.2f} kJ/mol, "
                f"A = {a:.2e} min^-1, R^2 = {r_squared:.4f}")

    adjusted_r_squared = model.rsquared_adj
    f_statistic = model.fvalue
    p_values = model.pvalues

    logger.info(f"Adjusted R^2 = {adjusted_r_squared:.4f}, F-statistic = {f_statistic:.2f}")
    logger.info(f"P-values: {p_values}")

    return e_a, a, se_e_a, se_ln_a, r_squared<|MERGE_RESOLUTION|>--- conflicted
+++ resolved
@@ -4,11 +4,7 @@
 from scipy.optimize import fsolve
 from typing import Tuple
 import logging
-<<<<<<< HEAD
-import warnings
-=======
 import statsmodels.api as sm
->>>>>>> 886f8496
 
 logging.basicConfig(level=logging.INFO)
 logger = logging.getLogger(__name__)
@@ -89,22 +85,9 @@
     if np.any(t_p <= 0) or np.any(beta <= 0):
         raise ValueError("Peak temperatures and heating rates must be positive")
 
-    if len(t_p) < 2 or len(beta) < 2:
-        warnings.warn("Kissinger analysis requires at least two data points. Results may not be reliable.", UserWarning)
-        return np.nan, np.nan, np.nan, np.nan, np.nan
-
     x = 1 / t_p
     y = kissinger_equation(t_p, beta)
 
-<<<<<<< HEAD
-    with warnings.catch_warnings():
-        warnings.filterwarnings('ignore', category=RuntimeWarning)
-        slope, intercept, r_value, p_value, stderr = stats.linregress(x, y)
-
-    if np.isnan(slope) or np.isnan(intercept):
-        warnings.warn("Linear regression failed. Check your input data.", UserWarning)
-        return np.nan, np.nan, np.nan, np.nan, np.nan
-=======
     X = sm.add_constant(x)
     model = sm.OLS(y, X).fit()
 
@@ -112,7 +95,6 @@
     intercept = model.params[0]
     se_slope = model.bse[1]
     se_intercept = model.bse[0]
->>>>>>> 886f8496
 
     e_a = -R * slope
     se_e_a = R * se_slope
