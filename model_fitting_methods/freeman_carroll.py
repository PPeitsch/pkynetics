import numpy as np
from scipy.stats import linregress
from scipy.signal import savgol_filter
from typing import Tuple
import matplotlib.pyplot as plt



def freeman_carroll_equation(x: np.ndarray, e_a: float, n: float) -> np.ndarray:
    """
    Freeman-Carroll equation for kinetic analysis.

    Args:
        x (np.ndarray): 1/T values.
        e_a (float): Activation energy in J/mol.
        n (float): Reaction order.

    Returns:
        np.ndarray: y values for the Freeman-Carroll plot.
    """
    r = 8.314  # Gas constant in J/(mol·K)
    return -e_a / r * x + n

<<<<<<< HEAD

def freeman_carroll_method(temperature: np.ndarray, alpha: np.ndarray,
                           time: np.ndarray) -> Tuple[float, float, float]:
    """
    Perform Freeman-Carroll analysis to determine kinetic parameters.
=======
>>>>>>> 1d344a33

def smooth_data(data: np.ndarray, window_length: int = 21, polyorder: int = 3) -> np.ndarray:
    """Apply Savitzky-Golay filter to smooth data."""
    return savgol_filter(data, window_length, polyorder)


<<<<<<< HEAD
    Raises:
        ValueError: If input arrays have different lengths or contain invalid values.
    """
    if len(temperature) != len(alpha) or len(temperature) != len(time):
        raise ValueError("Temperature, alpha, and time arrays must have the same length")

    if np.any(alpha <= 0) or np.any(alpha >= 1):
        raise ValueError("Alpha values must be between 0 and 1 (exclusive)")
=======
def safe_log(x: np.ndarray, min_value: float = 1e-10) -> np.ndarray:
    """Safely compute logarithm, avoiding log(0) and negative values."""
    return np.log(np.maximum(x, min_value))

>>>>>>> 1d344a33

def safe_divide(a: np.ndarray, b: np.ndarray, fill_value: float = 0.0) -> np.ndarray:
    """Safely divide two arrays, handling division by zero."""
    with np.errstate(divide='ignore', invalid='ignore'):
        result = np.divide(a, b)
        result[~np.isfinite(result)] = fill_value
    return result


def freeman_carroll_method(temperature: np.ndarray, alpha: np.ndarray, time: np.ndarray) -> Tuple[
    float, float, float, np.ndarray, np.ndarray, np.ndarray, np.ndarray]:
    """
    Perform Freeman-Carroll analysis to determine kinetic parameters.
    """
    # Smooth the data
    alpha_smooth = smooth_data(alpha)
    temp_smooth = smooth_data(temperature)

    # Calculate differentials
<<<<<<< HEAD
    d_alpha = np.gradient(alpha, time)
    d_temp_inv = np.gradient(1 / temperature, time)
=======
    d_alpha_dt = np.gradient(alpha_smooth, time)
    d_1_T = np.gradient(1 / temp_smooth, time)
>>>>>>> 1d344a33

    # Calculate terms for Freeman-Carroll plot
    ln_1_minus_alpha = safe_log(1 - alpha_smooth)
    d_ln_1_minus_alpha = np.gradient(ln_1_minus_alpha, time)

    # Compute y and x values safely
    y = safe_divide(np.gradient(safe_log(d_alpha_dt), time), d_ln_1_minus_alpha)
    x = safe_divide(d_1_T, d_ln_1_minus_alpha)

    # Focus on the most relevant part of the data (e.g., 5% to 95% conversion)
    reaction_mask = (alpha_smooth >= 0.2) & (alpha_smooth <= 0.8) & np.isfinite(x) & np.isfinite(y)
    x_filtered = x[reaction_mask]
    y_filtered = y[reaction_mask]

    # Remove outliers using IQR method
    q1, q3 = np.percentile(y_filtered, [25, 75])
    iqr = q3 - q1
    outlier_mask = (y_filtered >= q1 - 1.5 * iqr) & (y_filtered <= q3 + 1.5 * iqr)
    x_filtered = x_filtered[outlier_mask]
    y_filtered = y_filtered[outlier_mask]

    # Perform linear regression
    slope, intercept, r_value, _, _ = linregress(x_filtered, y_filtered)

    # Calculate kinetic parameters
    r = 8.314  # Gas constant in J/(mol·K)
    e_a = -slope * r  # Activation energy in J/mol
    n = intercept  # Reaction order

<<<<<<< HEAD
    return e_a, n, r_value ** 2


def freeman_carroll_plot(temperature: np.ndarray, alpha: np.ndarray,
                         time: np.ndarray) -> Tuple[np.ndarray, np.ndarray, float, float, float]:
    """
    Generate data for Freeman-Carroll plot and perform analysis.
=======
    return e_a, n, r_value ** 2, x, y, x_filtered, y_filtered

>>>>>>> 1d344a33

def plot_diagnostic(time, alpha, temperature):
    d_alpha_dt = np.gradient(alpha, time)

<<<<<<< HEAD
    Returns:
        Tuple[np.ndarray, np.ndarray, float, float, float]: 
            x values, y values, activation energy (J/mol), 
            reaction order, and R-squared value.
    """
    e_a, n, r_squared = freeman_carroll_method(temperature, alpha, time)

    d_alpha = np.gradient(alpha, time)
    d_temp_inv = np.gradient(1 / temperature, time)

    eps = 1e-10  # Small value to avoid divide by zero
    x = d_temp_inv / np.log(np.maximum(1 - alpha, eps))
    y = np.log(np.maximum(d_alpha, eps)) / np.log(np.maximum(1 - alpha, eps))

    # Remove any invalid points (NaN or inf) and potential outliers
    valid_mask = np.isfinite(x) & np.isfinite(y)
    x = x[valid_mask]
    y = y[valid_mask]

    # Remove outliers
    q1, q3 = np.percentile(y, [25, 75])
    iqr = q3 - q1
    outlier_mask = (y >= q1 - 1.5 * iqr) & (y <= q3 + 1.5 * iqr)
    x = x[outlier_mask]
    y = y[outlier_mask]
=======
    fig, (ax1, ax2) = plt.subplots(2, 1, figsize=(10, 10))

    ax1.plot(time, alpha, label='α')
    ax1.plot(time, d_alpha_dt, label='dα/dt')
    ax1.set_xlabel('Time')
    ax1.set_ylabel('Conversion (α) and Rate (dα/dt)')
    ax1.legend()

    ax2.plot(1 / temperature, safe_log(d_alpha_dt), 'o')
    ax2.set_xlabel('1/T')
    ax2.set_ylabel('ln(dα/dt)')
    ax2.set_title('Arrhenius Plot')
>>>>>>> 1d344a33

    plt.tight_layout()
    plt.show()
<|MERGE_RESOLUTION|>--- conflicted
+++ resolved
@@ -3,7 +3,6 @@
 from scipy.signal import savgol_filter
 from typing import Tuple
 import matplotlib.pyplot as plt
-
 
 
 def freeman_carroll_equation(x: np.ndarray, e_a: float, n: float) -> np.ndarray:
@@ -21,35 +20,16 @@
     r = 8.314  # Gas constant in J/(mol·K)
     return -e_a / r * x + n
 
-<<<<<<< HEAD
-
-def freeman_carroll_method(temperature: np.ndarray, alpha: np.ndarray,
-                           time: np.ndarray) -> Tuple[float, float, float]:
-    """
-    Perform Freeman-Carroll analysis to determine kinetic parameters.
-=======
->>>>>>> 1d344a33
 
 def smooth_data(data: np.ndarray, window_length: int = 21, polyorder: int = 3) -> np.ndarray:
     """Apply Savitzky-Golay filter to smooth data."""
     return savgol_filter(data, window_length, polyorder)
 
 
-<<<<<<< HEAD
-    Raises:
-        ValueError: If input arrays have different lengths or contain invalid values.
-    """
-    if len(temperature) != len(alpha) or len(temperature) != len(time):
-        raise ValueError("Temperature, alpha, and time arrays must have the same length")
-
-    if np.any(alpha <= 0) or np.any(alpha >= 1):
-        raise ValueError("Alpha values must be between 0 and 1 (exclusive)")
-=======
 def safe_log(x: np.ndarray, min_value: float = 1e-10) -> np.ndarray:
     """Safely compute logarithm, avoiding log(0) and negative values."""
     return np.log(np.maximum(x, min_value))
 
->>>>>>> 1d344a33
 
 def safe_divide(a: np.ndarray, b: np.ndarray, fill_value: float = 0.0) -> np.ndarray:
     """Safely divide two arrays, handling division by zero."""
@@ -69,13 +49,8 @@
     temp_smooth = smooth_data(temperature)
 
     # Calculate differentials
-<<<<<<< HEAD
-    d_alpha = np.gradient(alpha, time)
-    d_temp_inv = np.gradient(1 / temperature, time)
-=======
     d_alpha_dt = np.gradient(alpha_smooth, time)
     d_1_T = np.gradient(1 / temp_smooth, time)
->>>>>>> 1d344a33
 
     # Calculate terms for Freeman-Carroll plot
     ln_1_minus_alpha = safe_log(1 - alpha_smooth)
@@ -105,49 +80,12 @@
     e_a = -slope * r  # Activation energy in J/mol
     n = intercept  # Reaction order
 
-<<<<<<< HEAD
-    return e_a, n, r_value ** 2
-
-
-def freeman_carroll_plot(temperature: np.ndarray, alpha: np.ndarray,
-                         time: np.ndarray) -> Tuple[np.ndarray, np.ndarray, float, float, float]:
-    """
-    Generate data for Freeman-Carroll plot and perform analysis.
-=======
     return e_a, n, r_value ** 2, x, y, x_filtered, y_filtered
 
->>>>>>> 1d344a33
 
 def plot_diagnostic(time, alpha, temperature):
     d_alpha_dt = np.gradient(alpha, time)
 
-<<<<<<< HEAD
-    Returns:
-        Tuple[np.ndarray, np.ndarray, float, float, float]: 
-            x values, y values, activation energy (J/mol), 
-            reaction order, and R-squared value.
-    """
-    e_a, n, r_squared = freeman_carroll_method(temperature, alpha, time)
-
-    d_alpha = np.gradient(alpha, time)
-    d_temp_inv = np.gradient(1 / temperature, time)
-
-    eps = 1e-10  # Small value to avoid divide by zero
-    x = d_temp_inv / np.log(np.maximum(1 - alpha, eps))
-    y = np.log(np.maximum(d_alpha, eps)) / np.log(np.maximum(1 - alpha, eps))
-
-    # Remove any invalid points (NaN or inf) and potential outliers
-    valid_mask = np.isfinite(x) & np.isfinite(y)
-    x = x[valid_mask]
-    y = y[valid_mask]
-
-    # Remove outliers
-    q1, q3 = np.percentile(y, [25, 75])
-    iqr = q3 - q1
-    outlier_mask = (y >= q1 - 1.5 * iqr) & (y <= q3 + 1.5 * iqr)
-    x = x[outlier_mask]
-    y = y[outlier_mask]
-=======
     fig, (ax1, ax2) = plt.subplots(2, 1, figsize=(10, 10))
 
     ax1.plot(time, alpha, label='α')
@@ -160,7 +98,6 @@
     ax2.set_xlabel('1/T')
     ax2.set_ylabel('ln(dα/dt)')
     ax2.set_title('Arrhenius Plot')
->>>>>>> 1d344a33
 
     plt.tight_layout()
     plt.show()
